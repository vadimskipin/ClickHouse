#pragma once

#include <ostream>

#include <DB/Parsers/IAST.h>
#include <DB/Parsers/ASTSelectQuery.h>
#include <DB/Parsers/ASTCreateQuery.h>
#include <DB/Parsers/ASTDropQuery.h>
#include <DB/Parsers/ASTInsertQuery.h>
#include <DB/Parsers/ASTRenameQuery.h>
#include <DB/Parsers/ASTShowTablesQuery.h>
#include <DB/Parsers/ASTUseQuery.h>
#include <DB/Parsers/ASTSetQuery.h>
#include <DB/Parsers/ASTOptimizeQuery.h>
#include <DB/Parsers/TablePropertiesQueriesASTs.h>
#include <DB/Parsers/ASTExpressionList.h>
#include <DB/Parsers/ASTFunction.h>
#include <DB/Parsers/ASTIdentifier.h>
#include <DB/Parsers/ASTLiteral.h>
#include <DB/Parsers/ASTNameTypePair.h>
#include <DB/Parsers/ASTColumnDeclaration.h>
#include <DB/Parsers/ASTAsterisk.h>
#include <DB/Parsers/ASTOrderByElement.h>
#include <DB/Parsers/ASTSubquery.h>
#include <DB/Parsers/ASTAlterQuery.h>
#include <DB/Parsers/ASTShowProcesslistQuery.h>
#include <DB/Parsers/ASTJoin.h>
#include <DB/Parsers/ASTCheckQuery.h>
//#include <DB/Parsers/ASTMultiQuery.h>


namespace DB
{

/** Берёт синтаксическое дерево и превращает его обратно в текст.
  * В случае запроса INSERT, данные будут отсутствовать.
  */
void formatAST(const IAST 				& ast, std::ostream & s, size_t indent = 0, bool hilite = true, bool one_line = false, bool need_parens = false);

void formatAST(const ASTSelectQuery 	& ast, std::ostream & s, size_t indent = 0, bool hilite = true, bool one_line = false, bool need_parens = false);
void formatAST(const ASTCreateQuery 	& ast, std::ostream & s, size_t indent = 0, bool hilite = true, bool one_line = false, bool need_parens = false);
void formatAST(const ASTDropQuery 		& ast, std::ostream & s, size_t indent = 0, bool hilite = true, bool one_line = false, bool need_parens = false);
void formatAST(const ASTInsertQuery 	& ast, std::ostream & s, size_t indent = 0, bool hilite = true, bool one_line = false, bool need_parens = false);
void formatAST(const ASTRenameQuery 	& ast, std::ostream & s, size_t indent = 0, bool hilite = true, bool one_line = false, bool need_parens = false);
void formatAST(const ASTShowTablesQuery & ast, std::ostream & s, size_t indent = 0, bool hilite = true, bool one_line = false, bool need_parens = false);
void formatAST(const ASTUseQuery		& ast, std::ostream & s, size_t indent = 0, bool hilite = true, bool one_line = false, bool need_parens = false);
void formatAST(const ASTSetQuery		& ast, std::ostream & s, size_t indent = 0, bool hilite = true, bool one_line = false, bool need_parens = false);
void formatAST(const ASTOptimizeQuery	& ast, std::ostream & s, size_t indent = 0, bool hilite = true, bool one_line = false, bool need_parens = false);
void formatAST(const ASTExistsQuery		& ast, std::ostream & s, size_t indent = 0, bool hilite = true, bool one_line = false, bool need_parens = false);
void formatAST(const ASTDescribeQuery	& ast, std::ostream & s, size_t indent = 0, bool hilite = true, bool one_line = false, bool need_parens = false);
void formatAST(const ASTShowCreateQuery & ast, std::ostream & s, size_t indent = 0, bool hilite = true, bool one_line = false, bool need_parens = false);
void formatAST(const ASTExpressionList	& ast, std::ostream & s, size_t indent = 0, bool hilite = true, bool one_line = false, bool need_parens = false);
void formatAST(const ASTFunction 		& ast, std::ostream & s, size_t indent = 0, bool hilite = true, bool one_line = false, bool need_parens = false);
void formatAST(const ASTIdentifier 		& ast, std::ostream & s, size_t indent = 0, bool hilite = true, bool one_line = false, bool need_parens = false);
void formatAST(const ASTLiteral 		& ast, std::ostream & s, size_t indent = 0, bool hilite = true, bool one_line = false, bool need_parens = false);
void formatAST(const ASTNameTypePair	& ast, std::ostream & s, size_t indent = 0, bool hilite = true, bool one_line = false, bool need_parens = false);
void formatAST(const ASTColumnDeclaration	& ast, std::ostream & s, size_t indent = 0, bool hilite = true, bool one_line = false, bool need_parens = false);
void formatAST(const ASTAsterisk		& ast, std::ostream & s, size_t indent = 0, bool hilite = true, bool one_line = false, bool need_parens = false);
void formatAST(const ASTOrderByElement	& ast, std::ostream & s, size_t indent = 0, bool hilite = true, bool one_line = false, bool need_parens = false);
void formatAST(const ASTSubquery		& ast, std::ostream & s, size_t indent = 0, bool hilite = true, bool one_line = false, bool need_parens = false);
void formatAST(const ASTAlterQuery 		& ast, std::ostream & s, size_t indent = 0, bool hilite = true, bool one_line = false, bool need_parens = false);
void formatAST(const ASTJoin 			& ast, std::ostream & s, size_t indent = 0, bool hilite = true, bool one_line = false, bool need_parens = false);
void formatAST(const ASTCheckQuery 		& ast, std::ostream & s, size_t indent = 0, bool hilite = true, bool one_line = false, bool need_parens = false);
//void formatAST(const ASTMultiQuery 		& ast, std::ostream & s, size_t indent = 0, bool hilite = true, bool one_line = false, bool need_parens = false);

void formatAST(const ASTQueryWithTableAndOutput & ast, std::string name, std::ostream & s,
			   size_t indent = 0, bool hilite = true, bool one_line = false, bool need_parens = false);

void formatAST(const ASTShowProcesslistQuery 	& ast, std::ostream & s,
			   size_t indent = 0, bool hilite = true, bool one_line = false, bool need_parens = false);


String formatColumnsForCreateQuery(NamesAndTypesList & columns);
String backQuoteIfNeed(const String & x);

<<<<<<< HEAD
inline String queryToString(const ASTPtr & query)
{
	std::ostringstream out;
	formatAST(*query, out, 0, false, true);

	return out.str();
}
=======
inline std::ostream & operator<<(std::ostream & os, const IAST & ast) { return formatAST(ast, os, 0, false, true), os; }
inline std::ostream & operator<<(std::ostream & os, const ASTPtr & ast) { return formatAST(*ast, os, 0, false, true), os; }
>>>>>>> 1da86169

}<|MERGE_RESOLUTION|>--- conflicted
+++ resolved
@@ -73,7 +73,6 @@
 String formatColumnsForCreateQuery(NamesAndTypesList & columns);
 String backQuoteIfNeed(const String & x);
 
-<<<<<<< HEAD
 inline String queryToString(const ASTPtr & query)
 {
 	std::ostringstream out;
@@ -81,9 +80,8 @@
 
 	return out.str();
 }
-=======
+
 inline std::ostream & operator<<(std::ostream & os, const IAST & ast) { return formatAST(ast, os, 0, false, true), os; }
 inline std::ostream & operator<<(std::ostream & os, const ASTPtr & ast) { return formatAST(*ast, os, 0, false, true), os; }
->>>>>>> 1da86169
 
 }